/**
 *     DOUBLE BLACK DIAMOND        DOUBLE BLACK DIAMOND
 *
 *         //\\   //\\                 //\\   //\\  
 *        ///\\\ ///\\\               ///\\\ ///\\\
 *        \\\/// \\\///               \\\/// \\\///
 *         \\//   \\//                 \\//   \\//
 *
 *        EXPERTS ONLY!!              EXPERTS ONLY!!
 *
 * If you are an artist, you may ignore this file! It just sets
 * up the framework to run the patterns. Should not need modification
 * for general animation work.
 */

import glucose.*;
import glucose.control.*;
import glucose.effect.*;
import glucose.model.*;
import glucose.pattern.*;
import glucose.transform.*;
import glucose.transition.*;
import heronarts.lx.*;
import heronarts.lx.control.*;
import heronarts.lx.effect.*;
import heronarts.lx.modulator.*;
import heronarts.lx.pattern.*;
import heronarts.lx.transition.*;
import ddf.minim.*;
import ddf.minim.analysis.*;
import processing.opengl.*;
import rwmidi.*;

final int VIEWPORT_WIDTH = 900;
final int VIEWPORT_HEIGHT = 700;
final int TARGET_FRAMERATE = 45;

int startMillis, lastMillis;
GLucose glucose;
HeronLX lx;
MappingTool mappingTool;
LXPattern[] patterns;
LXTransition[] transitions;
LXEffect[] effects;
OverlayUI ui;
ControlUI controlUI;
MappingUI mappingUI;
PandaDriver pandaFront;
PandaDriver pandaRear;
boolean mappingMode = false;

boolean pandaBoardsEnabled = false;

boolean debugMode = false;

void setup() {
  startMillis = lastMillis = millis();

  // Initialize the Processing graphics environment
  size(VIEWPORT_WIDTH, VIEWPORT_HEIGHT, OPENGL);
  frameRate(TARGET_FRAMERATE);
  noSmooth();
  // hint(ENABLE_OPENGL_4X_SMOOTH); // no discernable improvement?
  logTime("Created viewport");

  // Create the GLucose engine to run the cubes
  glucose = new GLucose(this, new SCMapping());
  lx = glucose.lx;
  lx.enableKeyboardTempo();
  logTime("Built GLucose engine");
  
  // Set the patterns
  glucose.lx.setPatterns(patterns = patterns(glucose));
  logTime("Built patterns");
  glucose.lx.addEffects(effects = effects(glucose));
  logTime("Built effects");
  glucose.setTransitions(transitions = transitions(glucose));
  logTime("Built transitions");
    
  // Build output driver
  int[][] frontChannels = glucose.mapping.buildFrontChannelList();
  int[][] rearChannels = glucose.mapping.buildRearChannelList();
  int[][] flippedRGB = glucose.mapping.buildFlippedRGBList();
  mappingTool = new MappingTool(glucose, frontChannels, rearChannels);
  pandaFront = new PandaDriver(new NetAddress("192.168.1.28", 9001), glucose.model, frontChannels, flippedRGB);
  pandaRear = new PandaDriver(new NetAddress("192.168.1.29", 9001), glucose.model, rearChannels, flippedRGB);
  logTime("Build PandaDriver");
  
  // Build overlay UI
  ui = controlUI = new ControlUI();
  mappingUI = new MappingUI(mappingTool);
  logTime("Built overlay UI");
    
  // MIDI devices
<<<<<<< HEAD
  for (MidiInputDevice d : RWMidi.getInputDevices()) {
    d.createInput(this);
  }
  SCMidiDevices.initializeStandardDevices(glucose);
=======
  SCMidiDevices.initializeStandardDevices(glucose, controlUI.patternKnobs, controlUI.transitionKnobs, controlUI.effectKnobs);
>>>>>>> 3443af4b
  logTime("Setup MIDI devices");
  
  println("Total setup: " + (millis() - startMillis) + "ms");
  println("Hit the 'p' key to toggle Panda Board output");
}

void controllerChangeReceived(rwmidi.Controller cc) {
  if (debugMode) {
    println("CC: " + cc.toString());
  }
}

void noteOnReceived(Note note) {
  if (debugMode) {
    println("Note On: " + note.toString());
  }
}

void noteOffReceived(Note note) {
  if (debugMode) {
    println("Note Off: " + note.toString());
  }
}

void logTime(String evt) {
  int now = millis();
  println(evt + ": " + (now - lastMillis) + "ms");
  lastMillis = now;
}

void draw() {
  // The glucose engine deals with the core simulation here, we don't need
  // to do anything specific. This method just needs to exist.
  
  // TODO(mcslee): move into GLucose engine
  if (pandaBoardsEnabled) {
    color[] colors = glucose.getColors();
    pandaFront.send(colors);
    pandaRear.send(colors);
  }
}

void drawUI() {
  if (uiOn) {
    ui.draw();
  } else {
    ui.drawHelpTip();
  }
  ui.drawFPS();
}

boolean uiOn = true;
int restoreToIndex = -1;

void keyPressed() {
  if (mappingMode) {
    mappingTool.keyPressed();
  }
  switch (key) {
<<<<<<< HEAD
    case 'd':
      debugMode = !debugMode;
      println("Debug output: " + (debugMode ? "ON" : "OFF"));
=======
    case 'm':
      mappingMode = !mappingMode;
      if (mappingMode) {
        LXPattern pattern = lx.getPattern();
        for (int i = 0; i < patterns.length; ++i) {
          if (pattern == patterns[i]) {
            restoreToIndex = i;
            break;
          }
        }
        ui = mappingUI;
        lx.setPatterns(new LXPattern[] { mappingTool });
      } else {
        ui = controlUI;
        lx.setPatterns(patterns);
        lx.goIndex(restoreToIndex);
      }
      break;
    case 'p':
      pandaBoardsEnabled = !pandaBoardsEnabled;
      println("PandaBoard Output: " + (pandaBoardsEnabled ? "ON" : "OFF"));
>>>>>>> 3443af4b
      break;
    case 'u':
      uiOn = !uiOn;
      break;
  }
}

<|MERGE_RESOLUTION|>--- conflicted
+++ resolved
@@ -92,14 +92,10 @@
   logTime("Built overlay UI");
     
   // MIDI devices
-<<<<<<< HEAD
   for (MidiInputDevice d : RWMidi.getInputDevices()) {
     d.createInput(this);
   }
   SCMidiDevices.initializeStandardDevices(glucose);
-=======
-  SCMidiDevices.initializeStandardDevices(glucose, controlUI.patternKnobs, controlUI.transitionKnobs, controlUI.effectKnobs);
->>>>>>> 3443af4b
   logTime("Setup MIDI devices");
   
   println("Total setup: " + (millis() - startMillis) + "ms");
@@ -159,11 +155,9 @@
     mappingTool.keyPressed();
   }
   switch (key) {
-<<<<<<< HEAD
     case 'd':
       debugMode = !debugMode;
       println("Debug output: " + (debugMode ? "ON" : "OFF"));
-=======
     case 'm':
       mappingMode = !mappingMode;
       if (mappingMode) {
@@ -185,7 +179,6 @@
     case 'p':
       pandaBoardsEnabled = !pandaBoardsEnabled;
       println("PandaBoard Output: " + (pandaBoardsEnabled ? "ON" : "OFF"));
->>>>>>> 3443af4b
       break;
     case 'u':
       uiOn = !uiOn;
