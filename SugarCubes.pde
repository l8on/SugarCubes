--- conflicted
+++ resolved
@@ -37,18 +37,13 @@
     new CubeEQ(glucose),
     new PianoKeyPattern(glucose),
     new WarmPlasma(glucose),
-    //new FireTest(glucose),
-    new SineSphere(glucose),
+    // new FireTest(glucose),
+    // new SineSphere(glucose),
     
     // Basic test patterns for reference, not art    
-<<<<<<< HEAD
     new TestCubePattern(glucose),
     new TestHuePattern(glucose),
     new TestProjectionPattern(glucose),
-=======
-//    new TestCubePattern(glucose),
-//    new TestHuePattern(glucose),
->>>>>>> 466150f6
 //    new TestXPattern(glucose),
 //    new TestYPattern(glucose),
 //    new TestZPattern(glucose),
