/**
 *           +-+-+-+-+-+               +-+-+-+-+-+
 *          /         /|               |\         \
 *         /         / +               + \         \
 *        +-+-+-+-+-+  |   +-+-+-+-+   |  +-+-+-+-+-+
 *        |         |  +  /         \  +  |         |
 *        +   THE   + /  /           \  \ +  CUBES  +
 *        |         |/  +-+-+-+-+-+-+-+  \|         |
 *        +-+-+-+-+-+   |             |   +-+-+-+-+-+
 *                      +             +
 *                      |    SUGAR    |
 *                      +             +
 *                      |             |
 *                      +-+-+-+-+-+-+-+
 *
 * Welcome to the Sugar Cubes! This Processing sketch is a fun place to build
 * animations, effects, and interactions for the platform. Most of the icky
 * code guts are embedded in the GLucose library extension. If you're an
 * artist, you shouldn't need to worry about any of that.
 *
 * Below, you will find definitions of the Patterns, Effects, and Interactions.
 * If you're an artist, create a new tab in the Processing environment with
 * your name. Implement your classes there, and add them to the list below.
 */ 

LXPattern[] patterns(GLucose glucose) {
  return new LXPattern[] {
    
    new SineSphere(glucose),
<<<<<<< HEAD
    //new CubeCurl(glucose), 
=======
     //new CubeCurl(glucose), 
>>>>>>> cc99cc31
     
    // Slee
    // new Cathedrals(glucose),
     new Swarm(glucose),
    new MidiMusic(glucose),
    new Pulley(glucose),
    
    new ViolinWave(glucose),
    new BouncyBalls(glucose),
    new SpaceTime(glucose),
    new ShiftingPlane(glucose),
    new AskewPlanes(glucose),
    new Blinders(glucose),
    new CrossSections(glucose),
    new Psychedelia(glucose),

    new MultipleCubes(glucose),
    
    new Traktor(glucose).setEligible(false),
    new BassPod(glucose).setEligible(false),
    new CubeEQ(glucose).setEligible(false),
    new PianoKeyPattern(glucose).setEligible(false),

    // DanH
    new Noise(glucose),
    new Play (glucose),
    new Pong (glucose),
    new Worms(glucose),

    // Alex G
     
     // Tim
    new TimMetronome(glucose),
    new TimPlanes(glucose),
    new TimPinwheels(glucose),
    new TimRaindrops(glucose),
    new TimCubes(glucose),
    // new TimTrace(glucose),
    new TimSpheres(glucose),
    
    

    // Jackie
    new JackieSquares(glucose),
    new JackieLines(glucose),
    new JackieDots(glucose),



    // Vincent
    new VSTowers(glucose),
    
    // Toby
    new GlitchPlasma(glucose),
    new FireEffect(glucose).setEligible(false),
    new StripBounce(glucose),
    new SoundRain(glucose).setEligible(false),
    new SoundSpikes(glucose).setEligible(false),
    new FaceSync(glucose),

    // Jack
    new Swim(glucose),
    new Balance(glucose),

    // L8on
    new Life(glucose),
    
    // Ben
    // new Sandbox(glucose),
    new TowerParams(glucose),
    new DriveableCrossSections(glucose),
    new GranimTestPattern2(glucose),
    
    // Shaheen
    //new HelixPattern(glucose).setEligible(false),
    
    //JR
    new Gimbal(glucose),
    
    // Sam
    new JazzRainbow(glucose),
    
    // Arjun
    new TelevisionStatic(glucose),
    new AbstractPainting(glucose),
    new Spirality(glucose),

    // Basic test patterns for reference, not art    
    new TestCubePattern(glucose),
    new TestTowerPattern(glucose),
    new TestProjectionPattern(glucose),
    new TestStripPattern(glucose),
    new TestBassMapping(glucose),
    new TestFloorMapping(glucose),
    new TestSpeakerMapping(glucose),    
    // new TestHuePattern(glucose),
    // new TestXPattern(glucose),
    // new TestYPattern(glucose),
    // new TestZPattern(glucose),

  };
}

LXTransition[] transitions(GLucose glucose) {
  return new LXTransition[] {
    new DissolveTransition(lx),
    new AddTransition(glucose),
    new MultiplyTransition(glucose),
    new OverlayTransition(glucose),
    new DodgeTransition(glucose),
    new SwipeTransition(glucose),
    new FadeTransition(lx),
//  new SubtractTransition(glucose),	// similar to multiply - dh
//  new BurnTransition(glucose),		// similar to multiply - dh
//  new ScreenTransition(glucose), 		// same as add -dh
//  new SoftLightTransition(glucose),	// same as overlay -dh
  };
}

// Handles to globally triggerable effects 
class Effects {
  FlashEffect flash = new FlashEffect(lx);
  BoomEffect boom = new BoomEffect(glucose);
  BlurEffect blur = new BlurEffect(glucose);
  QuantizeEffect quantize = new QuantizeEffect(glucose);
  ColorFuckerEffect colorFucker = new ColorFuckerEffect(glucose);
  
  Effects() {
    blur.enable();
    quantize.enable();
    colorFucker.enable();
  }
}
<|MERGE_RESOLUTION|>--- conflicted
+++ resolved
@@ -27,11 +27,7 @@
   return new LXPattern[] {
     
     new SineSphere(glucose),
-<<<<<<< HEAD
     //new CubeCurl(glucose), 
-=======
-     //new CubeCurl(glucose), 
->>>>>>> cc99cc31
      
     // Slee
     // new Cathedrals(glucose),
