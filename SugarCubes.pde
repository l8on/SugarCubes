/**
 *           +-+-+-+-+-+               +-+-+-+-+-+
 *          /         /|               |\         \
 *         /         / +               + \         \
 *        +-+-+-+-+-+  |   +-+-+-+-+   |  +-+-+-+-+-+
 *        |         |  +  /         \  +  |         |
 *        +   THE   + /  /           \  \ +  CUBES  +
 *        |         |/  +-+-+-+-+-+-+-+  \|         |
 *        +-+-+-+-+-+   |             |   +-+-+-+-+-+
 *                      +             +
 *                      |    SUGAR    |
 *                      +             +
 *                      |             |
 *                      +-+-+-+-+-+-+-+
 *
 * Welcome to the Sugar Cubes! This Processing sketch is a fun place to build
 * animations, effects, and interactions for the platform. Most of the icky
 * code guts are embedded in the GLucose library extension. If you're an
 * artist, you shouldn't need to worry about any of that.
 *
 * Below, you will find definitions of the Patterns, Effects, and Interactions.
 * If you're an artist, create a new tab in the Processing environment with
 * your name. Implement your classes there, and add them to the list below.
 */ 

LXPattern[] patterns(GLucose glucose) {
  return new LXPattern[] {

    new ShiftingPlane(glucose),
    new AskewPlanes(glucose),
    new Swarm(glucose),
    new SpaceTime(glucose),
    new HelixPattern(glucose).setEligible(false),
    new Pong(glucose),
    new Noise(glucose),
    new Blinders(glucose),
    new CrossSections(glucose),
    new Psychedelia(glucose),
    new CubeEQ(glucose).setEligible(false),
    new PianoKeyPattern(glucose).setEligible(false),
    new GlitchPlasma(glucose),
    new FireEffect(glucose).setEligible(false),
    new StripBounce(glucose),
    new SoundRain(glucose).setEligible(false),
    new SoundSpikes(glucose).setEligible(false),
    new FaceSync(glucose),

    // Jack
    new Swim(glucose),
<<<<<<< HEAD
    // new Breathe(glucose),
=======
    new Breathe(glucose),
>>>>>>> b6a79a67

    new TimPlanes(glucose),
    new TimPinwheels(glucose),
    new TimRaindrops(glucose),
    new TimCubes(glucose),
    // new TimTrace(glucose),
    new TimSpheres(glucose),

    // Ben
    new DriveableCrossSections(glucose),
    new GranimTestPattern2(glucose),
     
    // Sam
    new JazzRainbow(glucose),
    
    // Basic test patterns for reference, not art    
    new TestCubePattern(glucose),
    new TestTowerPattern(glucose),
    new TestProjectionPattern(glucose),
    new TestStripPattern(glucose),
    // new TestHuePattern(glucose),
    // new TestXPattern(glucose),
    // new TestYPattern(glucose),
    // new TestZPattern(glucose),

  };
}

LXTransition[] transitions(GLucose glucose) {
  return new LXTransition[] {
    new DissolveTransition(lx),
    new SwipeTransition(glucose),
    new FadeTransition(lx),
  };
}

LXEffect[] effects(GLucose glucose) {
  return new LXEffect[] {
    new FlashEffect(lx),
    new BoomEffect(glucose),
    new DesaturationEffect(lx),
  };
}
<|MERGE_RESOLUTION|>--- conflicted
+++ resolved
@@ -47,11 +47,7 @@
 
     // Jack
     new Swim(glucose),
-<<<<<<< HEAD
-    // new Breathe(glucose),
-=======
     new Breathe(glucose),
->>>>>>> b6a79a67
 
     new TimPlanes(glucose),
     new TimPinwheels(glucose),
